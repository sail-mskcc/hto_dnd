## In thif file, we implement DSB on raw data, where we have empty droplets. We the use the bimodal distribution of the HTOs to set a threshold for each HTO. This threshold is used to classify a cell into negative or non negative. If a cell is classified as non negative by more than one HTo, it's considered a doublet.

import os
import numpy as np
import scipy
from sklearn.mixture import GaussianMixture
from sklearn.linear_model import LinearRegression
import anndata as ad
import pandas as pd
from pandas.api.types import is_integer_dtype

from .logging import get_logger
from .dsb_viz import create_visualization

from line_profiler import profile
@profile
def remove_batch_effect(x, covariates=None, design=None):
    """Remove batch effects from a given matrix using linear regression.

    This function removes technical noise (batch effects) from the input matrix by fitting
    a linear model with the provided covariates and design matrix. The correction is then
    subtracted from the original matrix.

    Args:
        x (ndarray): Input matrix from which batch effects will be removed.
        covariates (ndarray, optional): Matrix of technical covariates (e.g. GMM means) 
            used to model batch effects.
        design (ndarray, optional): Design matrix for the linear regression model. If not
            provided, uses a column vector of ones.

    Returns:
        ndarray: Matrix with batch effects removed.
    """
    x = np.asarray(x)

    if design is None:
        design = np.ones((x.shape[0], 1))
    else:
        design = np.asarray(design)

    # Process covariates (in our case, this is the GMM means)
    if covariates is not None:
        covariates = np.asarray(covariates).reshape(-1, 1)

    # Combine design and covariates
    X_combined = np.column_stack([design, covariates])

    # Fit linear model
    model = LinearRegression(fit_intercept=False)
    model.fit(X_combined, x)

    # Extract coefficients related to batch effects
    beta = model.coef_[:, design.shape[1] :]
    # beta = model.coef_

    # Broadcast the multiplication. here beta is the coefficient of the regression and covariates is the baclground means. their multiplication is just the prediction of how much technical noise there is and then after we predict that, we subtract it from x (the normalized matrix) to get the corrected matrix
    correction = covariates @ beta.T

    # Subtract the correction from x to remove the batch effect
    x_corrected = x - correction

    # Store metadata
    meta = {
        "coefs": model.coef_,
    }

    return x_corrected, meta


@profile
def _dsb_adapted(
    adata_filtered: ad.AnnData,
    adata_raw: ad.AnnData,
    pseudocount: int = 10,
    denoise_counts: bool = True,
    add_key_normalise: str = None,
    add_key_dnd: str = None,
    inplace: bool = False,
    verbose: int = 1,
) -> ad.AnnData:
<<<<<<< HEAD
    """
    Custom implementation of the DSB (Denoised and Sclaed by Background) algorithm.

    Parameters:
    -----------
    adata_filtered : AnnData
        Filtered AnnData object.
    adata_raw : AnnData
        Raw AnnData object.
    pseudocount : int, optional
        The pseudocount value used in the formula. Default is 10.
    denoise_counts : bool, optional
        Flag indicating whether to perform denoising. Default is True.
    add_key_normalise : str, optional
        Key to store the normalized data in the AnnData object. Default is None.
    add_key_dnd : str, optional
        Key to store the normalised and denoised data in the AnnData object. Default is None.
    inplace : bool, optional
        Flag indicating whether to modify the input AnnData object. Default is False.
    verbose : int, optional
        Verbosity level. Default is 1.

=======
    """Custom implementation of the DSB (Denoised and Scaled by Background) algorithm.

    This function implements an adapted version of the DSB algorithm, which normalizes protein 
    expression data using empty droplets as background reference and optionally performs 
    technical noise removal.
    Args:
        adata_filtered (AnnData): Filtered AnnData object containing protein expression data 
            for cells passing QC.
        adata_raw (AnnData): Raw AnnData object containing protein expression data for all 
            droplets including empty ones.
        pseudocount (int, optional): Value added to expression counts before log transformation.
            Defaults to 10.
        denoise_counts (bool, optional): Whether to perform technical noise removal using 
            Gaussian Mixture Models. Defaults to True.
>>>>>>> 3bb23fd7
    Returns:
        AnnData: The input adata_filtered object with an additional layer 'dsb_normalized' 
            containing the normalized protein expression values.
        
        The normalized data is stored in the layers attribute of the returned AnnData object
        under 'dsb_normalized'.
    """

    # Inplace not supported warning
    if inplace:
        raise NotImplementedError("Inplace operation is not supported.")

    # Get logger
    logger = get_logger(level=verbose)
    logger.info("Starting DSB normalization...")

    # Setup
    adata = adata_filtered.copy()

    # Create cell_protein_matrix
    cell_protein_matrix = adata.X  # .T
    if scipy.sparse.issparse(cell_protein_matrix):
        cell_protein_matrix = cell_protein_matrix.toarray()

    # Identify barcodes that are in adata_raw but not in adata_filtered
    # Convert to sets
    raw_barcodes = set(adata_raw.obs_names)
    filtered_barcodes = set(adata.obs_names)

    # Find the difference
    empty_barcodes = list(raw_barcodes - filtered_barcodes)

    # Get the empty droplets from adata_raw
    empty_drop_matrix = adata_raw[empty_barcodes, :].X  # .T
    if scipy.sparse.issparse(empty_drop_matrix):
        empty_drop_matrix = empty_drop_matrix.toarray()

<<<<<<< HEAD
    cell_protein_matrix = pd.DataFrame(
        cell_protein_matrix,
        index=adata.obs_names,
        columns=adata.var_names,
    )

    empty_drop_matrix = pd.DataFrame(
        empty_drop_matrix, index=empty_barcodes, columns=adata_raw.var_names
    )

=======
>>>>>>> 3bb23fd7
    adt = np.array(cell_protein_matrix)
    adtu = np.array(empty_drop_matrix)

    # Log transform both matrices
    adt_log = np.log(adt + pseudocount)
    adtu_log = np.log(adtu + pseudocount)

    # Calculate mean and sd of log-transformed empty droplets for each protein
    mu_empty = np.mean(adtu_log, axis=0)
    sd_empty = np.std(adtu_log, axis=0)

    # Normalize the cell protein matrix
    normalized_matrix = (adt_log - mu_empty) / sd_empty

    # Store meta information
    meta_normalise = {
        "normalise": {
            "pseudocount": pseudocount,
            "mean_empty": mu_empty,
            "sd_empty": sd_empty,
        }
    }
    adata.uns["dnd"] = {
        **adata.uns.get("dnd", {}),
        **meta_normalise
    }

    # Checkpoint
    if add_key_normalise is not None:
        adata.layers[add_key_normalise] = normalized_matrix
        logger.info(f"Normalized matrix stored in adata.layers['{add_key_normalise}']")
    else:
        adata.X = normalized_matrix
        logger.info("DSB normalization completed.")

    if not denoise_counts:
        return adata

    # Step 2: Technical noise removal
    logger.info("Removing technical noise...")

    # Apply a 2-component GMM for each cell and get the first component mean
    n_cells, n_proteins = normalized_matrix.shape

    def _get_background(x):
        gmm = GaussianMixture(n_components=2, random_state=0).fit(x.reshape(-1, 1))
        return min(gmm.means_)[0]

    noise_vector = np.array([
        _get_background(normalized_matrix[i, :])
        for i in range(n_cells)
    ])

    norm_adt, meta_batch_model = remove_batch_effect(normalized_matrix, covariates=noise_vector)
    logger.info("Technical noise removal completed.")

    # Store meta information
    meta_dnd = {
        "dnd": {
            "background_means": noise_vector,
            "batch_model": meta_batch_model,
        }
    }
    adata.uns["dnd"] = {
        **adata.uns.get("dnd", {}),
        **meta_dnd
    }

    # After computing norm_adt, update the AnnData object
    if add_key_dnd is not None:
        adata.layers[add_key_dnd] = norm_adt
        logger.info(f"DND matrix stored in adata.layers['{add_key_dnd}']")
    else:
        adata.X = norm_adt
        logger.info("DND matrix stored in adata.X")
    return adata


def dsb(
    adata_filtered: ad.AnnData,
    adata_raw: ad.AnnData,
    denoise_counts: bool = True,
    path_adata_out: str = None,
    create_viz: bool = False,
<<<<<<< HEAD
    verbose: int = 1,
=======
    pseudocount: int = 10,
    denoise_counts: bool = True
>>>>>>> 3bb23fd7
):
    """Perform DSB normalization on the provided AnnData object.

    Args:
        adata_filtered (AnnData): AnnData object with filtered counts
        adata_raw (AnnData): AnnData object with raw counts
        path_adata_out (str): name of the output file including the path in .h5ad format (default: None)
        create_viz (bool): create visualization plot (default: False). If path_adata_ouput is None, the visualization will be saved in the current directory.
        pseudocount (int): pseudocount value used in the formula to avoid takig log of 0 (default: 10)
        denoise_counts (bool): flag indicating whether to perform correction to cell variation using the background values (default: True)
    Returns:
        adata_denoised (AnnData): AnnData object with DSB normalized counts
    """
    if adata_filtered is None:
        raise ValueError("adata containing the filtered droplets must be provided.")

    if adata_raw is None:
        raise ValueError("adata containing all the droplets must be provided.")
<<<<<<< HEAD

    # have an assertion to check if the values are integers. check using x=round(x)
    assert is_integer_dtype(adata_filtered.X), "Filtered counts must be integers."
    assert is_integer_dtype(adata_raw.X), "Raw counts must be integers."

    adata_denoised = _dsb_adapted(
        adata_filtered,
        adata_raw,
        denoise_counts=denoise_counts,
        verbose=verbose,
    )
=======
    
    # have an assertion to check if the values are integers. check using x=round(x)
    # assert np.allclose(adata_filtered.X, np.round(adata_filtered.X)), "Filtered counts must be integers."
    # assert np.allclose(adata_raw.X, np.round(adata_raw.X)), "Raw counts must be integers."

    adata_denoised = _dsb_adapted(adata_filtered, adata_raw, pseudocount, denoise_counts)
>>>>>>> 3bb23fd7

    # if path_adata_out is not provided, check if there is a need to make the plot and then return the adata_denoised
    if path_adata_out is None:
        if create_viz:
            # If path_adata_out is not provided, use the current directory
            viz_output_path = os.path.join(os.getcwd(), "dsb_viz.png")

            create_visualization(adata_denoised, viz_output_path)
        return adata_denoised
    else:
        # Ensure the output directory exists if a directory is specified
        if os.path.dirname(path_adata_out):
            os.makedirs(os.path.dirname(path_adata_out), exist_ok=True)
        adata_denoised.write(path_adata_out)

        if create_viz:
            # Create visualization filename based on the AnnData filename
            viz_filename = os.path.splitext(os.path.basename(path_adata_out))[0] + "_dsb_viz.png"

            if os.path.dirname(path_adata_out):
                # If path_adata_out includes a directory, use that
                viz_output_path = os.path.join(os.path.dirname(path_adata_out), viz_filename)
            else:
                # If path_adata_out is just a filename, use the current directory
                viz_output_path = os.path.join(os.getcwd(), viz_filename)

            create_visualization(adata_denoised, viz_output_path)


    return adata_denoised<|MERGE_RESOLUTION|>--- conflicted
+++ resolved
@@ -23,7 +23,7 @@
 
     Args:
         x (ndarray): Input matrix from which batch effects will be removed.
-        covariates (ndarray, optional): Matrix of technical covariates (e.g. GMM means) 
+        covariates (ndarray, optional): Matrix of technical covariates (e.g. GMM means)
             used to model batch effects.
         design (ndarray, optional): Design matrix for the linear regression model. If not
             provided, uses a column vector of ones.
@@ -78,49 +78,29 @@
     inplace: bool = False,
     verbose: int = 1,
 ) -> ad.AnnData:
-<<<<<<< HEAD
-    """
-    Custom implementation of the DSB (Denoised and Sclaed by Background) algorithm.
-
-    Parameters:
-    -----------
-    adata_filtered : AnnData
-        Filtered AnnData object.
-    adata_raw : AnnData
-        Raw AnnData object.
-    pseudocount : int, optional
-        The pseudocount value used in the formula. Default is 10.
-    denoise_counts : bool, optional
-        Flag indicating whether to perform denoising. Default is True.
-    add_key_normalise : str, optional
-        Key to store the normalized data in the AnnData object. Default is None.
-    add_key_dnd : str, optional
-        Key to store the normalised and denoised data in the AnnData object. Default is None.
-    inplace : bool, optional
-        Flag indicating whether to modify the input AnnData object. Default is False.
-    verbose : int, optional
-        Verbosity level. Default is 1.
-
-=======
     """Custom implementation of the DSB (Denoised and Scaled by Background) algorithm.
 
-    This function implements an adapted version of the DSB algorithm, which normalizes protein 
-    expression data using empty droplets as background reference and optionally performs 
+    This function implements an adapted version of the DSB algorithm, which normalizes protein
+    expression data using empty droplets as background reference and optionally performs
     technical noise removal.
     Args:
-        adata_filtered (AnnData): Filtered AnnData object containing protein expression data 
+        adata_filtered (AnnData): Filtered AnnData object containing protein expression data
             for cells passing QC.
-        adata_raw (AnnData): Raw AnnData object containing protein expression data for all 
+        adata_raw (AnnData): Raw AnnData object containing protein expression data for all
             droplets including empty ones.
         pseudocount (int, optional): Value added to expression counts before log transformation.
             Defaults to 10.
-        denoise_counts (bool, optional): Whether to perform technical noise removal using 
+        denoise_counts (bool, optional): Whether to perform technical noise removal using
             Gaussian Mixture Models. Defaults to True.
->>>>>>> 3bb23fd7
+        add_key_normalise (str, optional): Key to store the normalized data in the AnnData object. Default is None.
+        add_key_dnd (str, optional): Key to store the normalised and denoised data in the AnnData object. Default is None.
+        inplace (bool, optional): Flag indicating whether to modify the input AnnData object. Default is False.
+        verbose (int, optional): Verbosity level. Default is 1.
+
     Returns:
-        AnnData: The input adata_filtered object with an additional layer 'dsb_normalized' 
+        AnnData: The input adata_filtered object with an additional layer 'dsb_normalized'
             containing the normalized protein expression values.
-        
+
         The normalized data is stored in the layers attribute of the returned AnnData object
         under 'dsb_normalized'.
     """
@@ -154,19 +134,6 @@
     if scipy.sparse.issparse(empty_drop_matrix):
         empty_drop_matrix = empty_drop_matrix.toarray()
 
-<<<<<<< HEAD
-    cell_protein_matrix = pd.DataFrame(
-        cell_protein_matrix,
-        index=adata.obs_names,
-        columns=adata.var_names,
-    )
-
-    empty_drop_matrix = pd.DataFrame(
-        empty_drop_matrix, index=empty_barcodes, columns=adata_raw.var_names
-    )
-
-=======
->>>>>>> 3bb23fd7
     adt = np.array(cell_protein_matrix)
     adtu = np.array(empty_drop_matrix)
 
@@ -251,12 +218,8 @@
     denoise_counts: bool = True,
     path_adata_out: str = None,
     create_viz: bool = False,
-<<<<<<< HEAD
-    verbose: int = 1,
-=======
     pseudocount: int = 10,
     denoise_counts: bool = True
->>>>>>> 3bb23fd7
 ):
     """Perform DSB normalization on the provided AnnData object.
 
@@ -275,7 +238,6 @@
 
     if adata_raw is None:
         raise ValueError("adata containing all the droplets must be provided.")
-<<<<<<< HEAD
 
     # have an assertion to check if the values are integers. check using x=round(x)
     assert is_integer_dtype(adata_filtered.X), "Filtered counts must be integers."
@@ -287,14 +249,6 @@
         denoise_counts=denoise_counts,
         verbose=verbose,
     )
-=======
-    
-    # have an assertion to check if the values are integers. check using x=round(x)
-    # assert np.allclose(adata_filtered.X, np.round(adata_filtered.X)), "Filtered counts must be integers."
-    # assert np.allclose(adata_raw.X, np.round(adata_raw.X)), "Raw counts must be integers."
-
-    adata_denoised = _dsb_adapted(adata_filtered, adata_raw, pseudocount, denoise_counts)
->>>>>>> 3bb23fd7
 
     # if path_adata_out is not provided, check if there is a need to make the plot and then return the adata_denoised
     if path_adata_out is None:
